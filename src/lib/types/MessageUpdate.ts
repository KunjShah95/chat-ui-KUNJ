--- conflicted
+++ resolved
@@ -80,8 +80,7 @@
 	type: MessageUpdateType.RouterMetadata;
 	route: string;
 	model: string;
-<<<<<<< HEAD
-	provider?: string;
+	provider?: InferenceProvider;
 }
 
 // Web Search Updates
@@ -95,7 +94,4 @@
 export interface MessageWebSearchSourcesUpdate {
 	type: MessageUpdateType.WebSearchSources;
 	sources: { title?: string; link: string }[];
-=======
-	provider?: InferenceProvider;
->>>>>>> a2b39bc1
 }